--- conflicted
+++ resolved
@@ -398,8 +398,6 @@
     return [dset_admix, dset_eur, dset_afr]
 
 
-<<<<<<< HEAD
-=======
 # PAGE admixed individuals with EUR - AFR ancestries in hapmap3 density
 def load_page_eur_afr_hm3(
     chrom=None,
@@ -642,7 +640,6 @@
     return dset
 
 
->>>>>>> 23634cbd
 def load_lab_dataset(name: str, chrom: int = None, region: str = None) -> xr.Dataset:
     """Load prepared dataset in Bogdan lab, currently available
     if you use this function on cluster, and have the proper access to the data.
