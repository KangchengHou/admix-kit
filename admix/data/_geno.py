--- conflicted
+++ resolved
@@ -259,16 +259,11 @@
 
     Parameters
     ----------
-<<<<<<< HEAD
     geno: np.ndarray
         genotype matrix
     lanc: np.ndarray
         local ancestry matrix
 
-=======
-    dset: admix.Dataset
-        Containing geno, lanc, n_anc
->>>>>>> 07d9ea63
     Returns
     -------
     np.ndarray
