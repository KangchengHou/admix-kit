--- conflicted
+++ resolved
@@ -96,17 +96,11 @@
 ## Step 2: Local ancestry inference
 
 ```{note}
-<<<<<<< HEAD
 There are many tools for local ancestry inference. 
 If you have not performed the local ancestry inference, we prepare a guideline to use RFmix for local ancestry inference ([see RFmix guideline](rfmix.md)).
 Otherwise, you can use the tool you like.
 ```
 
-=======
-We assume now you have subsetted your data to retain only admixed individuals that you want to perform local ancestry inference. Otherwise, see step 1.4 above.
-```
-We prepare a guideline to use RFmix for local ancestry inference ([see RFmix guideline](rfmix.md)).
->>>>>>> 23771ad3
 
 We provide helper function to convert the local ancestry results into .lanc format ([see more details below](#lanc)) which is a compact format for storing local ancestry. To convert the RFmix local ancestry into .lanc format, use the following command. This command can be applied to both imputed and hm3 data.
 
